--- conflicted
+++ resolved
@@ -243,14 +243,10 @@
 		return 0, errNotSupported
 	}
 
-<<<<<<< HEAD
-	properties = append(properties, atomMode.Apply(NewAtom(s.mode.String())))
-=======
 	n, err := w.Write([]byte(string(r)))
 	s.position += int64(n)
 	return n, err
 }
->>>>>>> 6966bde7
 
 // Flush flushes the buffered output to the sink.
 func (s *Stream) Flush() error {
@@ -259,13 +255,6 @@
 		Flush() error
 	}
 
-<<<<<<< HEAD
-	if s.alias != 0 {
-		properties = append(properties, atomAlias.Apply(s.alias))
-	}
-
-	properties = append(properties, atomEOFAction.Apply(NewAtom(s.eofAction.String())))
-=======
 	// E.g. *os.File.
 	type syncer interface {
 		Sync() error
@@ -274,7 +263,6 @@
 	if s.mode != ioModeWrite && s.mode != ioModeAppend {
 		return errWrongIOMode
 	}
->>>>>>> 6966bde7
 
 	switch f := s.sourceSink.(type) {
 	case flusher:
@@ -342,16 +330,8 @@
 func (s *Stream) properties() []Term {
 	ps := make([]Term, 0, 9)
 
-<<<<<<< HEAD
-		properties = append(properties,
-			atomFileName.Apply(NewAtom(f.Name())),
-			atomPosition.Apply(Integer(pos)),
-			atomEndOfStream.Apply(NewAtom(eos)),
-		)
-=======
 	if n := s.Name(); n != "" {
 		ps = append(ps, atomFileName.Apply(NewAtom(n)))
->>>>>>> 6966bde7
 	}
 
 	ps = append(ps, atomMode.Apply(s.mode.Term()))
@@ -364,6 +344,7 @@
 	}
 
 	if s.alias != 0 {
+
 		ps = append(ps, atomAlias.Apply(s.alias))
 	}
 
@@ -374,14 +355,6 @@
 	)
 
 	if s.reposition {
-<<<<<<< HEAD
-		properties = append(properties, atomReposition.Apply(atomTrue))
-	} else {
-		properties = append(properties, atomReposition.Apply(atomFalse))
-	}
-
-	properties = append(properties, atomType.Apply(NewAtom(s.streamType.String())))
-=======
 		ps = append(ps, atomReposition.Apply(atomTrue))
 	} else {
 		ps = append(ps, atomReposition.Apply(atomFalse))
@@ -495,7 +468,6 @@
 		}
 	}
 }
->>>>>>> 6966bde7
 
 func (ss *streams) lookup(a Atom) (*Stream, bool) {
 	s, ok := ss.aliases[a]
