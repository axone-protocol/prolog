--- conflicted
+++ resolved
@@ -1203,52 +1203,32 @@
 
 func floorFtoI(x Float) (Integer, error) {
 	f := math.Floor(float64(x))
-<<<<<<< HEAD
 	if f > float64(maxInt) || f < float64(minInt) {
-		return 0, ErrIntOverflow
-=======
-	if f > math.MaxInt64 || f < math.MinInt64 {
 		return 0, ExceptionalValueIntOverflow
->>>>>>> 72c21347
 	}
 	return Integer(f), nil
 }
 
 func truncateFtoI(x Float) (Integer, error) {
 	t := math.Trunc(float64(x))
-<<<<<<< HEAD
 	if t > float64(maxInt) || t < float64(minInt) {
-		return 0, ErrIntOverflow
-=======
-	if t > math.MaxInt64 || t < math.MinInt64 {
 		return 0, ExceptionalValueIntOverflow
->>>>>>> 72c21347
 	}
 	return Integer(t), nil
 }
 
 func roundFtoI(x Float) (Integer, error) {
 	r := math.Round(float64(x))
-<<<<<<< HEAD
 	if r > float64(maxInt) || r < float64(minInt) {
-		return 0, ErrIntOverflow
-=======
-	if r > math.MaxInt64 || r < math.MinInt64 {
 		return 0, ExceptionalValueIntOverflow
->>>>>>> 72c21347
 	}
 	return Integer(r), nil
 }
 
 func ceilingFtoI(x Float) (Integer, error) {
 	c := math.Ceil(float64(x))
-<<<<<<< HEAD
 	if c > float64(maxInt) || c < float64(minInt) {
-		return 0, ErrIntOverflow
-=======
-	if c > math.MaxInt64 || c < math.MinInt64 {
 		return 0, ExceptionalValueIntOverflow
->>>>>>> 72c21347
 	}
 	return Integer(c), nil
 }
@@ -1257,17 +1237,10 @@
 
 func addI(x, y Integer) (Integer, error) {
 	switch {
-<<<<<<< HEAD
 	case y > 0 && x > maxInt-y:
-		return 0, ErrIntOverflow
+		return 0, ExceptionalValueIntOverflow
 	case y < 0 && x < minInt-y:
-		return 0, ErrIntOverflow
-=======
-	case y > 0 && x > math.MaxInt64-y:
 		return 0, ExceptionalValueIntOverflow
-	case y < 0 && x < math.MinInt64-y:
-		return 0, ExceptionalValueIntOverflow
->>>>>>> 72c21347
 	default:
 		return x + y, nil
 	}
@@ -1275,17 +1248,10 @@
 
 func subI(x, y Integer) (Integer, error) {
 	switch {
-<<<<<<< HEAD
 	case y < 0 && x > maxInt+y:
-		return 0, ErrIntOverflow
+		return 0, ExceptionalValueIntOverflow
 	case y > 0 && x < minInt+y:
-		return 0, ErrIntOverflow
-=======
-	case y < 0 && x > math.MaxInt64+y:
 		return 0, ExceptionalValueIntOverflow
-	case y > 0 && x < math.MinInt64+y:
-		return 0, ExceptionalValueIntOverflow
->>>>>>> 72c21347
 	default:
 		return x - y, nil
 	}
@@ -1293,17 +1259,10 @@
 
 func mulI(x, y Integer) (Integer, error) {
 	switch {
-<<<<<<< HEAD
 	case x == -1 && y == minInt:
-		return 0, ErrIntOverflow
+		return 0, ExceptionalValueIntOverflow
 	case x == minInt && y == -1:
-		return 0, ErrIntOverflow
-=======
-	case x == -1 && y == math.MinInt64:
 		return 0, ExceptionalValueIntOverflow
-	case x == math.MinInt64 && y == -1:
-		return 0, ExceptionalValueIntOverflow
->>>>>>> 72c21347
 	case y == 0:
 		return 0, nil
 	default:
@@ -1318,13 +1277,8 @@
 func intDivI(x, y Integer) (Integer, error) {
 	switch {
 	case y == 0:
-<<<<<<< HEAD
-		return 0, ErrZeroDivisor
+		return 0, ExceptionalValueZeroDivisor
 	case x == minInt && y == -1:
-=======
-		return 0, ExceptionalValueZeroDivisor
-	case x == math.MinInt64 && y == -1:
->>>>>>> 72c21347
 		// Two's complement special case
 		return 0, ExceptionalValueIntOverflow
 	default:
@@ -1348,26 +1302,16 @@
 
 func negI(x Integer) (Integer, error) {
 	// Two's complement special case
-<<<<<<< HEAD
 	if x == minInt {
-		return 0, ErrIntOverflow
-=======
-	if x == math.MinInt64 {
 		return 0, ExceptionalValueIntOverflow
->>>>>>> 72c21347
 	}
 	return -x, nil
 }
 
 func absI(x Integer) (Integer, error) {
 	switch {
-<<<<<<< HEAD
 	case x == minInt:
-		return 0, ErrIntOverflow
-=======
-	case x == math.MinInt64:
 		return 0, ExceptionalValueIntOverflow
->>>>>>> 72c21347
 	case x < 0:
 		return -x, nil
 	default:
@@ -1392,13 +1336,8 @@
 
 func intFloorDivI(x, y Integer) (Integer, error) {
 	switch {
-<<<<<<< HEAD
 	case x == minInt && y == -1:
-		return 0, ErrIntOverflow
-=======
-	case x == math.MinInt64 && y == -1:
 		return 0, ExceptionalValueIntOverflow
->>>>>>> 72c21347
 	case y == 0:
 		return 0, ExceptionalValueZeroDivisor
 	default:
